import os
import sys
from dotenv import load_dotenv
from pathlib import Path
import bittensor as bt

env_path = Path(__file__).parents[1] / '.env'
load_dotenv(dotenv_path=env_path)

# Cache Configuration
CACHE_ROOT = Path(__file__).resolve().parents[2] / "cache"
CACHE_DIRS = {
    "openai": os.path.join(CACHE_ROOT, "openai"),
    "briefs": os.path.join(CACHE_ROOT, "briefs"),
    "blacklist": os.path.join(CACHE_ROOT, "blacklist"),
    "youtube_search": os.path.join(CACHE_ROOT, "youtube_search"),
    "minutes_revenue_ratio": os.path.join(CACHE_ROOT, "minutes_revenue_ratio")
}

# Cache expiry times (in seconds)
YOUTUBE_SEARCH_CACHE_EXPIRY = 12 * 60 * 60  # 12 hours
BLACKLIST_CACHE_EXPIRY = 10 * 60  # 10 minutes
OPENAI_CACHE_EXPIRY = 3 * 24 * 60 * 60  # 3 days

<<<<<<< HEAD
__version__ = "2.0.1"
=======
__version__ = "2.0.4"
>>>>>>> ab524c3e

# required
BITCAST_SERVER_URL = os.getenv('BITCAST_SERVER_URL', 'http://44.227.253.127')
BITCAST_BRIEFS_ENDPOINT = f"{BITCAST_SERVER_URL}:8013/briefs"
BITCAST_STATS_ENDPOINT = f"{BITCAST_SERVER_URL}:8003/submit"
BITCAST_BLACKLIST_ENDPOINT = f"{BITCAST_SERVER_URL}:8004/blacklist"
BITCAST_BLACKLIST_SOURCES_ENDPOINT = f"{BITCAST_SERVER_URL}:8004/blacklist-sources"

# per-account data publishing
DATA_CLIENT_URL = os.getenv('DATA_CLIENT_URL', 'http://52.42.240.185')
YOUTUBE_SUBMIT_ENDPOINT = f"{DATA_CLIENT_URL}:8000/api/v1/youtube/submit"
RAPID_API_KEY = os.getenv('RAPID_API_KEY')
OPENAI_API_KEY = os.getenv('OPENAI_API_KEY')
WANDB_API_KEY = os.getenv('WANDB_API_KEY')
WANDB_PROJECT = os.getenv('WANDB_PROJECT', 'bitcast_vali_logs')

# optional
DISABLE_LLM_CACHING = os.getenv('DISABLE_LLM_CACHING', 'False').lower() == 'true'

# Only run LLM checks on videos that pass all other checks
ECO_MODE = os.getenv('ECO_MODE', 'True').lower() == 'true'

# data publishing configuration
ENABLE_DATA_PUBLISH = os.getenv('ENABLE_DATA_PUBLISH', 'False').lower() == 'true'

# weight corrections publishing  
WEIGHT_CORRECTIONS_ENDPOINT = os.getenv('WEIGHT_CORRECTIONS_ENDPOINT', f"{DATA_CLIENT_URL}:8000/api/v1/weight-corrections")
ENABLE_WEIGHT_CORRECTIONS = os.getenv('ENABLE_WEIGHT_CORRECTIONS', 'True').lower() == 'true'

# youtube scoring
YT_LOOKBACK = 90
YT_ROLLING_WINDOW = 7
YT_SCORING_WINDOW = 14
YT_REWARD_DELAY = 3
YT_VIDEO_RELEASE_BUFFER = 3
YT_MAX_VIDEOS = 75

YT_SCALING_FACTOR_DEDICATED = 2000
YT_SCALING_FACTOR_AD_READ = 400
YT_MIN_EMISSIONS = 0

# curve-based scoring
YT_NON_YPP_REVENUE_MULTIPLIER = 0.00005
YT_CURVE_DAMPENING_FACTOR = 0.1

# score capping
YT_SCORE_CAP_START_DAYS = 60  # T-60 days
YT_SCORE_CAP_END_DAYS = 30    # T-30 days

# youtube channel
YT_MIN_CHANNEL_AGE = 21
YT_MIN_SUBS = 100
YT_MAX_SUBS = 200000
YT_MIN_MINS_WATCHED = 1000
YT_MIN_CHANNEL_RETENTION = 10

# youtube video
YT_MIN_VIDEO_RETENTION = 10

# acceptance filter
YT_MIN_ALPHA_STAKE_THRESHOLD = 1000

# transcript api
TRANSCRIPT_MAX_RETRY = 10

# transcript maximum length in characters
TRANSCRIPT_MAX_LENGTH = 250000

# validation cycle
VALIDATOR_WAIT = 60 # 60 seconds
VALIDATOR_STEPS_INTERVAL = 240 # 4 hours

# synapse limits
MAX_ACCOUNTS_PER_SYNAPSE = 5

DISCRETE_MODE = True

# community reserve
COMMUNITY_RESERVE_PERCENTAGE = 0
COMMUNITY_RESERVE_UID = 236

# Log out all non-sensitive config variables
bt.logging.info(f"BITCAST_BRIEFS_ENDPOINT: {BITCAST_BRIEFS_ENDPOINT}")
bt.logging.info(f"BITCAST_STATS_ENDPOINT: {BITCAST_STATS_ENDPOINT}")
bt.logging.info(f"YOUTUBE_SUBMIT_ENDPOINT: {YOUTUBE_SUBMIT_ENDPOINT}")
bt.logging.info(f"ENABLE_DATA_PUBLISH: {ENABLE_DATA_PUBLISH}")
bt.logging.info(f"WEIGHT_CORRECTIONS_ENDPOINT: {WEIGHT_CORRECTIONS_ENDPOINT}")
bt.logging.info(f"ENABLE_WEIGHT_CORRECTIONS: {ENABLE_WEIGHT_CORRECTIONS}")
bt.logging.info(f"DISABLE_LLM_CACHING: {DISABLE_LLM_CACHING}")
bt.logging.info(f"ECO_MODE: {ECO_MODE}")
bt.logging.info(f"YT_MIN_SUBS: {YT_MIN_SUBS}")
bt.logging.info(f"YT_MAX_SUBS: {YT_MAX_SUBS}")
bt.logging.info(f"YT_MIN_CHANNEL_AGE: {YT_MIN_CHANNEL_AGE}")
bt.logging.info(f"YT_MIN_MINS_WATCHED: {YT_MIN_MINS_WATCHED}")
bt.logging.info(f"YT_MIN_CHANNEL_RETENTION: {YT_MIN_CHANNEL_RETENTION}")
bt.logging.info(f"YT_MAX_VIDEOS: {YT_MAX_VIDEOS}")

bt.logging.info(f"YT_MIN_VIDEO_RETENTION: {YT_MIN_VIDEO_RETENTION}")
bt.logging.info(f"YT_MIN_ALPHA_STAKE_THRESHOLD: {YT_MIN_ALPHA_STAKE_THRESHOLD}")
bt.logging.info(f"YT_VIDEO_RELEASE_BUFFER: {YT_VIDEO_RELEASE_BUFFER}")
bt.logging.info(f"YT_ROLLING_WINDOW: {YT_ROLLING_WINDOW}")
bt.logging.info(f"YT_SCORING_WINDOW: {YT_SCORING_WINDOW}")
bt.logging.info(f"YT_REWARD_DELAY: {YT_REWARD_DELAY}")
bt.logging.info(f"YT_LOOKBACK: {YT_LOOKBACK}")
bt.logging.info(f"YT_NON_YPP_REVENUE_MULTIPLIER: {YT_NON_YPP_REVENUE_MULTIPLIER}")
bt.logging.info(f"YT_CURVE_DAMPENING_FACTOR: {YT_CURVE_DAMPENING_FACTOR}")
bt.logging.info(f"YT_SCORE_CAP_START_DAYS: {YT_SCORE_CAP_START_DAYS}")
bt.logging.info(f"YT_SCORE_CAP_END_DAYS: {YT_SCORE_CAP_END_DAYS}")
bt.logging.info(f"TRANSCRIPT_MAX_RETRY: {TRANSCRIPT_MAX_RETRY}")
bt.logging.info(f"TRANSCRIPT_MAX_LENGTH: {TRANSCRIPT_MAX_LENGTH}")
bt.logging.info(f"VALIDATOR_WAIT: {VALIDATOR_WAIT}")
bt.logging.info(f"VALIDATOR_STEPS_INTERVAL: {VALIDATOR_STEPS_INTERVAL}")
bt.logging.info(f"MAX_ACCOUNTS_PER_SYNAPSE: {MAX_ACCOUNTS_PER_SYNAPSE}")
bt.logging.info(f"DISCRETE_MODE: {DISCRETE_MODE}")
bt.logging.info(f"COMMUNITY_RESERVE_PERCENTAGE: {COMMUNITY_RESERVE_PERCENTAGE}")
bt.logging.info(f"COMMUNITY_RESERVE_UID: {COMMUNITY_RESERVE_UID}")<|MERGE_RESOLUTION|>--- conflicted
+++ resolved
@@ -22,11 +22,7 @@
 BLACKLIST_CACHE_EXPIRY = 10 * 60  # 10 minutes
 OPENAI_CACHE_EXPIRY = 3 * 24 * 60 * 60  # 3 days
 
-<<<<<<< HEAD
-__version__ = "2.0.1"
-=======
 __version__ = "2.0.4"
->>>>>>> ab524c3e
 
 # required
 BITCAST_SERVER_URL = os.getenv('BITCAST_SERVER_URL', 'http://44.227.253.127')
