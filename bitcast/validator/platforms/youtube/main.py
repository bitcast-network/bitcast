from datetime import datetime, timedelta
import time

import bittensor as bt

import bitcast.validator.clients.OpenaiClient as openai_client_module
from bitcast.validator.platforms.youtube.api import (
    get_channel_analytics,
    get_channel_data,
    initialize_youtube_clients,
)
from bitcast.validator.platforms.youtube.api.video import get_all_uploads
from bitcast.validator.platforms.youtube.evaluation import (
    calculate_video_score,
    vet_channel,
    vet_videos,
)
from bitcast.validator.platforms.youtube.utils import _format_error, state
from bitcast.validator.utils.config import (
    DISCRETE_MODE,
    ECO_MODE,
    YT_LOOKBACK,
<<<<<<< HEAD
=======
    YT_MAX_VIDEOS_PER_DEDICATED_BRIEF,
    YT_MAX_VIDEOS_PER_AD_READ_BRIEF,
    YT_SCALING_FACTOR_DEDICATED,
    YT_SCALING_FACTOR_AD_READ,
>>>>>>> 5cdf6c18
)
from bitcast.validator.utils.token_pricing import get_bitcast_alpha_price, get_total_miner_emissions


def eval_youtube(creds, briefs, min_stake=False):
    bt.logging.info(f"Scoring Youtube Content")
    
    # Initialize the result structure and get API clients
    result, youtube_data_client, youtube_analytics_client = initialize_youtube_evaluation(creds, briefs)
    # Reset API call counters for this token evaluation
    state.reset_api_call_counts()
    openai_client_module.reset_openai_request_count()
    start = time.perf_counter()
    
    # Get and process channel information
    channel_data, channel_analytics = get_channel_information(youtube_data_client, youtube_analytics_client)
    if channel_data is None or channel_analytics is None:
        # Attach API call counts on early exit
        elapsed = time.perf_counter() - start
        result["performance_stats"] = {
            "data_api_calls": state.data_api_call_count,
            "analytics_api_calls": state.analytics_api_call_count,
            "openai_requests": openai_client_module.openai_request_count,
            "evaluation_time_s": elapsed
        }
        return result
    
    # Store channel details in the result
    result["yt_account"]["details"] = channel_data
    result["yt_account"]["analytics"] = channel_analytics
    
    # Vet the channel and store the result
    channel_vet_result, is_blacklisted = vet_channel(channel_data, channel_analytics, min_stake)
    result["yt_account"]["channel_vet_result"] = channel_vet_result
    result["yt_account"]["blacklisted"] = is_blacklisted

    if not channel_vet_result and ECO_MODE:
        bt.logging.info("Channel vetting failed and ECO_MODE is enabled - exiting early")
        # Attach API call counts on early exit
        elapsed = time.perf_counter() - start
        result["performance_stats"] = {
            "data_api_calls": state.data_api_call_count,
            "analytics_api_calls": state.analytics_api_call_count,
            "openai_requests": openai_client_module.openai_request_count,
            "evaluation_time_s": elapsed
        }
        return result

    # Process videos and update the result
    result = process_videos(youtube_data_client, youtube_analytics_client, briefs, result, min_stake)
    # Attach performance stats to result after full evaluation
    elapsed = time.perf_counter() - start
    result["performance_stats"] = {
        "data_api_calls": state.data_api_call_count,
        "analytics_api_calls": state.analytics_api_call_count,
        "openai_requests": openai_client_module.openai_request_count,
        "evaluation_time_s": elapsed
    }
    
    return result

def initialize_youtube_evaluation(creds, briefs):
    """Initialize the result structure and YouTube API clients."""
    # Initialize scores with brief IDs as keys
    scores = {brief["id"]: 0 for brief in briefs}
    
    # Initialize the comprehensive result structure
    result = {
        "yt_account": {
            "details": None,
            "analytics": None,
            "channel_vet_result": None
        },
        "videos": {},
        "scores": scores
    }
    
    youtube_data_client, youtube_analytics_client = initialize_youtube_clients(creds)
    return result, youtube_data_client, youtube_analytics_client

def get_channel_information(youtube_data_client, youtube_analytics_client):
    """Retrieve channel data and analytics."""
    try:
        channel_data = get_channel_data(youtube_data_client, DISCRETE_MODE)
        
        # Calculate date range for the last YT_LOOKBACK days
        end_date = datetime.now().strftime('%Y-%m-%d')
        start_date = (datetime.now() - timedelta(days=YT_LOOKBACK)).strftime('%Y-%m-%d')
        
        channel_analytics = get_channel_analytics(youtube_analytics_client, start_date=start_date, end_date=end_date)
        return channel_data, channel_analytics
    except Exception as e:
        # Log warning but don't raise - this function is designed to return None on failure
        bt.logging.warning(f"An error occurred while retrieving YouTube data: {_format_error(e)}")
        return None, None

def apply_video_limits(briefs, result):
    """
    Apply video scoring limits for dedicated and ad-read briefs using FIFO selection.
    
    For each brief with limits, limits the number of videos that can receive scores per account.
    Only the oldest N videos (by publish date) keep their scores, the rest are set to 0.
    
    Args:
        briefs (list): List of brief dictionaries
        result (dict): Video evaluation result structure
    """
    for brief in briefs:
        brief_id = brief["id"]
        brief_format = brief.get("format", "dedicated")
        
        # Get the limit from brief payload, default to no limit if not specified
        max_count = brief.get("max_count")
        if max_count is None:
            continue # proceed with no limit
            
        max_videos = max(0, max_count)
        if max_videos == 0:
            # Zero or negative means no videos allowed for this brief
            continue
            
        # Find all videos that scored > 0 for this brief
        scored_videos = []
        for video_id, video_data in result["videos"].items():
            if video_data.get("matching_brief_ids") and brief_id in video_data["matching_brief_ids"]:
                # Use scaled score for this specific brief
                scaled_scores = video_data.get("scaled_scores", {})
                video_score = scaled_scores.get(brief_id, 0)
                if video_score > 0:
                    scored_videos.append({
                        "video_id": video_id,
                        "score": video_score,
                        "bitcast_video_id": video_data["details"].get("bitcastVideoId", video_id)
                    })
        
        # Check if we need to apply limits
        if len(scored_videos) <= max_videos:
            continue
            
        bt.logging.info(f"Brief '{brief_id}' exceeded max_count limit of {max_videos}, limiting {len(scored_videos)} videos to {max_videos}")
            
        # Sort videos by publish date (ascending) - oldest videos get priority (FIFO)
        scored_videos.sort(key=lambda x: result["videos"][x["video_id"]]["details"]["publishedAt"])
        
        # Keep first N videos (oldest), zero out the rest (newest)
        videos_to_limit = scored_videos[max_videos:]
        original_total_score = result["scores"][brief_id]
        score_reduction = 0
        
        for video_info in videos_to_limit:
            video_id = video_info["video_id"]
            original_score = video_info["score"]
            
            # Update scaled score for this brief to 0
            if "scaled_scores" in result["videos"][video_id]:
                result["videos"][video_id]["scaled_scores"][brief_id] = 0
                
            # Update per-video metrics to reflect limitation
            if "brief_metrics" in result["videos"][video_id] and brief_id in result["videos"][video_id]["brief_metrics"]:
                metrics = result["videos"][video_id]["brief_metrics"][brief_id]
                metrics["limitation_status"] = "limited_fifo"
                # Note: scaled_score reflects platform scaling only, boost applied at emission level
                metrics["scaled_score"] = 0
                metrics["usd_target"] = 0
                metrics["alpha_target"] = 0
                metrics["weight"] = 0
            
            # Update backward-compatible "score" field (highest remaining scaled score)
            remaining_scores = [s for s in result["videos"][video_id].get("scaled_scores", {}).values() if s > 0]
            result["videos"][video_id]["score"] = max(remaining_scores) if remaining_scores else 0
            
            # Add metadata to track this was limited
            if "score_limited" not in result["videos"][video_id]:
                result["videos"][video_id]["score_limited"] = {}
            result["videos"][video_id]["score_limited"][brief_id] = {
                "original_score": original_score,
                "reason": f"exceeded_{brief_format}_brief_limit_fifo"
            }
            
            score_reduction += original_score
        
        # Update the total score for this brief
        result["scores"][brief_id] = original_total_score - score_reduction
        
        # Log the limiting action
        limited_video_ids = [v["bitcast_video_id"] for v in videos_to_limit]
        bt.logging.info(
            f"Applied video limit for {brief_format} brief '{brief_id}': "
            f"kept oldest {max_videos} of {len(scored_videos)} videos (FIFO), "
            f"limited {len(videos_to_limit)} newest videos: {limited_video_ids}, "
            f"score reduced by {score_reduction:.4f}"
        )

def process_videos(youtube_data_client, youtube_analytics_client, briefs, result, min_stake=False):
    """Process videos, calculate scores, and update the result structure."""
    try:
        # Get YPP status from channel analytics
        is_ypp_account = result["yt_account"]["analytics"].get("ypp", False)
        
        # Note: Using hardcoded multiplier for Non-YPP accounts (YT_NON_YPP_REVENUE_MULTIPLIER)
        bt.logging.info(f"Account YPP status: {is_ypp_account}")
        
        video_ids = get_all_uploads(youtube_data_client, YT_LOOKBACK)
        
        # Vet videos and store the results
        video_matches, video_data_dict, video_analytics_dict, video_decision_details = vet_videos(
            video_ids, briefs, youtube_data_client, youtube_analytics_client, is_ypp_account
        )
        
        # Get channel analytics for median cap calculation
        channel_analytics = result["yt_account"]["analytics"]
        
        # Process each video and update the result
        for video_id in video_ids:
            if video_id in video_data_dict and video_id in video_analytics_dict:
                process_single_video(
                    video_id, 
                    video_data_dict, 
                    video_analytics_dict, 
                    video_matches, 
                    video_decision_details, 
                    briefs, 
                    youtube_analytics_client, 
                    result,
                    is_ypp_account,
                    channel_analytics,
                    min_stake
                )
        
        # Apply video scoring limits for dedicated briefs
        apply_video_limits(briefs, result)
        
        # If channel vetting failed, set all scores to 0 but keep the video data
        if not result["yt_account"]["channel_vet_result"]:
            result["scores"] = {brief["id"]: 0 for brief in briefs}
            
    except Exception as e:
        bt.logging.error(f"Error during video evaluation: {_format_error(e)}")
    
    return result

def process_single_video(video_id, video_data_dict, video_analytics_dict, video_matches, 
                         video_decision_details, briefs, youtube_analytics_client, result,
                         is_ypp_account, channel_analytics=None, min_stake=False):
    """Process a single video and update the result structure."""
    video_data = video_data_dict[video_id]
    video_analytics = video_analytics_dict[video_id]
    
    # Check if this video matches any briefs
    matches_any_brief, matching_brief_ids = check_video_brief_matches(video_id, video_matches, briefs)
    
    # Store video details in the result
    result["videos"][video_id] = {
        "details": video_data,
        "analytics": video_analytics,
        "matches_brief": matches_any_brief,
        "matching_brief_ids": matching_brief_ids,
        "url": f"https://www.youtube.com/watch?v={video_id}",
        "vet_outcomes": video_matches.get(video_id, []),
        "decision_details": video_decision_details.get(video_id, {})
    }
    
    # Check the overall vetting result
    video_vet_result = video_decision_details.get(video_id, {}).get("video_vet_result", False)
    
    # Calculate and store the score if the video passes vetting and matches a brief
    if video_vet_result and matches_any_brief:
        update_video_score(video_id, youtube_analytics_client, video_matches, briefs, result, is_ypp_account, channel_analytics, min_stake)
    else:
        result["videos"][video_id]["score"] = 0

def check_video_brief_matches(video_id, video_matches, briefs):
    """Check if a video matches any briefs and return the matching brief IDs as a list (max length 1)."""
    matches_any_brief = False
    matching_brief_ids = []
    
    for i, match in enumerate(video_matches.get(video_id, [])):
        if match:
            matches_any_brief = True
            matching_brief_ids.append(briefs[i]["id"])
    
    return matches_any_brief, matching_brief_ids


def _get_youtube_scaling_factor(brief_format: str) -> float:
    """Get YouTube-specific scaling factor based on brief format."""
    scaling_factors = {
        "dedicated": YT_SCALING_FACTOR_DEDICATED,
        "ad-read": YT_SCALING_FACTOR_AD_READ
    }
    
    factor = scaling_factors.get(brief_format, YT_SCALING_FACTOR_DEDICATED)
    if brief_format not in scaling_factors:
        bt.logging.warning(f"Unknown brief format '{brief_format}', using dedicated scaling factor")
    
    return factor


def _calculate_per_video_metrics(base_score: float, scaling_factor: float, boost: float) -> dict:
    """Calculate comprehensive per-video metrics for streaming publisher."""
    try:
        # Calculate scaled score
        scaled_score = base_score * scaling_factor * boost
        
        # Get pricing information for USD and alpha targets
        alpha_price_usd = get_bitcast_alpha_price()
        total_daily_alpha = get_total_miner_emissions()
        total_daily_usd = alpha_price_usd * total_daily_alpha
        
        # Calculate USD target and alpha target
        usd_target = scaled_score / total_daily_usd if total_daily_usd > 0 else 0.0
        alpha_target = usd_target / alpha_price_usd if alpha_price_usd > 0 else 0.0
        weight = scaled_score  # Weight is the scaled score before normalization
        
        return {
            "base_score": base_score,
            "scaling_factor": scaling_factor,
            "boost": boost,
            "scaled_score": scaled_score,
            "usd_target": usd_target,
            "alpha_target": alpha_target,
            "weight": weight,
            "limitation_status": "active"  # Will be updated if video gets limited
        }
    except Exception as e:
        bt.logging.error(f"Error calculating per-video metrics: {e}")
        return {
            "base_score": base_score,
            "scaling_factor": scaling_factor,
            "boost": boost,
            "scaled_score": base_score * scaling_factor * boost,
            "usd_target": 0.0,
            "alpha_target": 0.0,
            "weight": 0.0,
            "limitation_status": "error"
        }


def update_video_score(video_id, youtube_analytics_client, video_matches, briefs, result, is_ypp_account, channel_analytics=None, min_stake=False):
    """Calculate and update the score for a video that matches a brief using curve-based scoring mechanism."""
    video_publish_date = result["videos"][video_id]["details"].get("publishedAt")
    existing_analytics = result["videos"][video_id]["analytics"]
    
    # Get bitcast video ID for logging (falls back to YouTube ID if not available)
    bitcast_video_id = result["videos"][video_id]["details"].get("bitcastVideoId", video_id)
    
    video_score_result = calculate_video_score(
        video_id, youtube_analytics_client, video_publish_date, existing_analytics,
        is_ypp_account=is_ypp_account, channel_analytics=channel_analytics, 
        bitcast_video_id=bitcast_video_id, min_stake=min_stake
    )
    base_video_score = video_score_result["score"]
    scoring_method = video_score_result["scoring_method"]
    
    # Log curve-based scoring information
    curve_info = ""
    if scoring_method in ["ypp_curve_based", "non_ypp_curve_based", "ypp_zero_revenue"]:
        day1_avg = video_score_result.get("day1_average", 0)
        day2_avg = video_score_result.get("day2_average", 0)
        curve_info = f" [Day1 avg: {day1_avg:.4f}, Day2 avg: {day2_avg:.4f}]"
        
        if scoring_method in ["non_ypp_curve_based", "ypp_zero_revenue"]:
            multiplier = video_score_result.get("revenue_multiplier", 0)
            curve_info += f" [Revenue multiplier: {multiplier}]"
    elif scoring_method == "ypp_zero_revenue_no_stake":
        # Special logging for zero-revenue YPP accounts without stake
        curve_info = " [Zero revenue, min_stake=False]"
    
    bt.logging.info(f"Curve-based base_score: {base_video_score} (method: {scoring_method}){curve_info}")
    
    # Store base score and analytics (before scaling)
    result["videos"][video_id]["base_score"] = base_video_score
    result["videos"][video_id]["daily_analytics"] = video_score_result["daily_analytics"]
    result["videos"][video_id]["scoring_method"] = scoring_method
    
    # Store cap debugging information
    if "applied_cap" in video_score_result:
        cap_info_dict = {"applied_cap": video_score_result["applied_cap"]}
        
        # Add debugging fields based on account type  
        ypp_fields = ["original_revenue", "capped_revenue", "median_revenue_cap"]
        non_ypp_fields = ["original_minutes_watched", "capped_minutes_watched", "median_minutes_watched_cap", "predicted_revenue"]
        
        fields = ypp_fields if scoring_method == "ypp" else non_ypp_fields
        cap_info_dict.update({field: video_score_result.get(field) for field in fields})
        
        result["videos"][video_id]["cap_info"] = cap_info_dict
    
    # Apply YouTube-specific scaling and boost factors per brief match
    scaled_scores_by_brief = {}
    per_video_metrics_by_brief = {}
    
    for i, match in enumerate(video_matches.get(video_id, [])):
        if match:
            brief = briefs[i]
            brief_id = brief["id"]
            brief_format = brief.get("format", "dedicated")
            boost_factor = brief.get("boost", 1.0)
            
            # Apply YouTube-specific scaling factor only (boost applied at emission calculation level)
            scaling_factor = _get_youtube_scaling_factor(brief_format)
            scaled_score = base_video_score * scaling_factor
            
            # Calculate comprehensive per-video metrics (boost will be applied later)
            video_metrics = _calculate_per_video_metrics(base_video_score, scaling_factor, 1.0)
            # Store boost factor for later application at emission calculation level
            video_metrics["boost_factor"] = boost_factor
            
            # Store scaled score and metrics for this brief
            scaled_scores_by_brief[brief_id] = scaled_score
            per_video_metrics_by_brief[brief_id] = video_metrics
            
            # Update the brief score with scaled value
            result["scores"][brief_id] += scaled_score
            
            bt.logging.info(f"Brief: {brief_id}, Video: {result['videos'][video_id]['details']['bitcastVideoId']}, "
                          f"Base Score: {base_video_score:.6f}, Scaling: {scaling_factor}, "
                          f"Scaled Score: {scaled_score:.6f} (boost {boost_factor} applied later)")
    
    # Store per-video metrics for streaming publisher
    result["videos"][video_id]["brief_metrics"] = per_video_metrics_by_brief
    result["videos"][video_id]["scaled_scores"] = scaled_scores_by_brief
    
    # Maintain backward compatibility: store the highest scaled score as "score"
    if scaled_scores_by_brief:
        result["videos"][video_id]["score"] = max(scaled_scores_by_brief.values())
    else:
        result["videos"][video_id]["score"] = base_video_score <|MERGE_RESOLUTION|>--- conflicted
+++ resolved
@@ -20,13 +20,6 @@
     DISCRETE_MODE,
     ECO_MODE,
     YT_LOOKBACK,
-<<<<<<< HEAD
-=======
-    YT_MAX_VIDEOS_PER_DEDICATED_BRIEF,
-    YT_MAX_VIDEOS_PER_AD_READ_BRIEF,
-    YT_SCALING_FACTOR_DEDICATED,
-    YT_SCALING_FACTOR_AD_READ,
->>>>>>> 5cdf6c18
 )
 from bitcast.validator.utils.token_pricing import get_bitcast_alpha_price, get_total_miner_emissions
 
