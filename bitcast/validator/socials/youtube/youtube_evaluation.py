import bittensor as bt
from datetime import datetime, timedelta
from bitcast.validator.socials.youtube import youtube_utils
from bitcast.validator.clients.OpenaiClient import evaluate_content_against_brief, check_for_prompt_injection
from bitcast.validator.utils.config import (
    YT_MIN_SUBS, 
    YT_MIN_CHANNEL_AGE, 
    YT_MIN_CHANNEL_RETENTION, 
    YT_MIN_VIDEO_RETENTION, 
    YT_REWARD_DELAY,
    YT_ROLLING_WINDOW,
    DISCRETE_MODE,
    RAPID_API_KEY,
    YT_MIN_MINS_WATCHED,
    YT_LOOKBACK,
    YT_VIDEO_RELEASE_BUFFER,
    ECO_MODE,
    BITCAST_BLACKLIST_SOURCES_ENDPOINT
)
from bitcast.validator.socials.youtube.config import get_youtube_metrics, get_advanced_metrics
from bitcast.validator.utils.blacklist import is_blacklisted, get_blacklist_sources
import requests

def vet_channel(channel_data, channel_analytics):
    bt.logging.info(f"Checking channel")

    # Check if channel is blacklisted
    if is_blacklisted(channel_data["bitcastChannelId"]):
        bt.logging.warning(f"Channel is blacklisted: {channel_data['bitcastChannelId']}")
        return False

    # Calculate channel age
    channel_age_days = calculate_channel_age(channel_data)
    
    # Check if channel meets the criteria
    criteria_met = check_channel_criteria(channel_data, channel_analytics, channel_age_days)
    
    if criteria_met:
        bt.logging.info(f"Channel Evaluation Passed")
        return True
    else:
        bt.logging.info(f"Channel Evaluation Failed")
        return False

def calculate_channel_age(channel_data):
    """Calculate the age of the channel in days."""
    # youtube returns inconsistent date formats
    try:
        channel_start_date = datetime.strptime(channel_data["channel_start"], '%Y-%m-%dT%H:%M:%S.%fZ')
    except ValueError:
        channel_start_date = datetime.strptime(channel_data["channel_start"], '%Y-%m-%dT%H:%M:%SZ')

    return (datetime.now() - channel_start_date).days

def check_channel_criteria(channel_data, channel_analytics, channel_age_days):
    """Check if the channel meets all the required criteria."""
    criteria_met = True

    if channel_age_days < YT_MIN_CHANNEL_AGE:
        bt.logging.warning(f"Channel age check failed: {channel_data['bitcastChannelId']}. {channel_age_days} < {YT_MIN_CHANNEL_AGE}")
        criteria_met = False

    if int(channel_data["subCount"]) < YT_MIN_SUBS:
        bt.logging.warning(f"Subscriber count check failed: {channel_data['bitcastChannelId']}. {channel_data['subCount']} < {YT_MIN_SUBS}.")
        criteria_met = False

    if float(channel_analytics["averageViewPercentage"]) < YT_MIN_CHANNEL_RETENTION:
        bt.logging.warning(f"Avg retention check failed (last {YT_LOOKBACK} days): {channel_data['bitcastChannelId']}. {channel_analytics['averageViewPercentage']} < {YT_MIN_CHANNEL_RETENTION}%.")
        criteria_met = False
        
    if float(channel_analytics["estimatedMinutesWatched"]) < YT_MIN_MINS_WATCHED:
        bt.logging.warning(f"Minutes watched check failed (last {YT_LOOKBACK} days): {channel_data['bitcastChannelId']}. {channel_analytics['estimatedMinutesWatched']} < {YT_MIN_MINS_WATCHED}.")
        criteria_met = False

    return criteria_met

def vet_videos(video_ids, briefs, youtube_data_client, youtube_analytics_client):
    results = {}
    video_data_dict = {}  # Store video data for all videos
    video_analytics_dict = {}  # Store video analytics for all videos
    video_decision_details = {}  # Store decision details for all videos

    for video_id in video_ids:
        try:
            # Check if video has already been scored
            if youtube_utils.is_video_already_scored(video_id):
                results[video_id] = [False] * len(briefs)
                continue
                
            # Process the video
            process_video_vetting(
                video_id, 
                briefs, 
                youtube_data_client, 
                youtube_analytics_client, 
                results, 
                video_data_dict, 
                video_analytics_dict, 
                video_decision_details
            )
            
            # Only mark the video as scored if processing was successful
            youtube_utils.mark_video_as_scored(video_id)
            
        except Exception as e:
            bt.logging.error(f"Error evaluating video {youtube_utils._format_error(e)}")
            # Mark this video as not matching any briefs
            results[video_id] = [False] * len(briefs)
            # Don't mark the video as scored if there was an error

    return results, video_data_dict, video_analytics_dict, video_decision_details

def process_video_vetting(video_id, briefs, youtube_data_client, youtube_analytics_client, 
                         results, video_data_dict, video_analytics_dict, video_decision_details):
    """Process the vetting of a single video."""
    # Get video data and analytics
    video_data = youtube_utils.get_video_data(youtube_data_client, video_id, DISCRETE_MODE)
    
    # Get all metrics from config using the helper function
    all_metric_dims = get_youtube_metrics(eco_mode=ECO_MODE, for_daily=False)
    
    # Get all analytics in a single call
    video_analytics = youtube_utils.get_video_analytics(youtube_analytics_client, video_id, metric_dims=all_metric_dims)
    
    # Store video data and analytics regardless of vetting result
    video_data_dict[video_id] = video_data
    video_analytics_dict[video_id] = video_analytics

    # Get decision details for the video
    vet_result = vet_video(video_id, briefs, video_data, video_analytics)
    decision_details = vet_result["decision_details"]
    results[video_id] = decision_details["contentAgainstBriefCheck"]
    video_decision_details[video_id] = decision_details
    
    # Retrieve advanced metrics only for qualified videos when not in eco mode
    if not ECO_MODE and decision_details.get("anyBriefMatched", False):
        bt.logging.info(f"Fetching advanced metrics.")
        advanced_metrics = get_advanced_metrics()
        advanced_analytics = youtube_utils.get_video_analytics(youtube_analytics_client, video_id, metric_dims=advanced_metrics)
        video_analytics_dict[video_id].update(advanced_analytics)
    
    valid_checks = [check for check in decision_details["contentAgainstBriefCheck"] if check is not None]
    bt.logging.info(f"Video meets {sum(valid_checks)} briefs.")


def vet_video(video_id, briefs, video_data, video_analytics):
    bt.logging.info(f"=== Evaluating video: {video_data['bitcastVideoId']} ===")
    
    # Initialize decision details structure
    decision_details = initialize_decision_details()
    all_checks_passed = True
    
    # Helper function to handle check failures
    def handle_check_failure():
        decision_details["video_vet_result"] = False
        nonlocal all_checks_passed
        all_checks_passed = False
        if ECO_MODE:
            decision_details["contentAgainstBriefCheck"] = [None] * len(briefs)
            return True  # Return early
        return False  # Continue with other checks
    
    # Run all the validation checks sequentially
    
    # Check if the video is public
    if not check_video_privacy(video_data, decision_details):
        if handle_check_failure():
            return {"met_brief_ids": [], "decision_details": decision_details, "brief_reasonings": []}
    
    # Check if video was published after brief start date
    if not check_video_publish_date(video_data, briefs, decision_details):
        if handle_check_failure():
            return {"met_brief_ids": [], "decision_details": decision_details, "brief_reasonings": []}
    
    # Check video retention
    if not check_video_retention(video_data, video_analytics, decision_details):
        if handle_check_failure():
            return {"met_brief_ids": [], "decision_details": decision_details, "brief_reasonings": []}
    
    # Check for manual captions
    if not check_manual_captions(video_id, video_data, decision_details):
        if handle_check_failure():
            return {"met_brief_ids": [], "decision_details": decision_details, "brief_reasonings": []}
    
    # Only get transcript and run prompt injection/brief checks if all other checks passed
    met_brief_ids = []
    brief_reasonings = []
    if all_checks_passed:
        # Get transcript only when needed
        transcript = get_video_transcript(video_id, video_data)
        if transcript is None:
            decision_details["video_vet_result"] = False
            decision_details["promptInjectionCheck"] = False
            decision_details["contentAgainstBriefCheck"] = [False] * len(briefs)
            brief_reasonings = ["Failed to get video transcript"] * len(briefs)
        else:
            # Check for prompt injection
            if not check_prompt_injection(video_id, video_data, transcript, decision_details):
                decision_details["video_vet_result"] = False
                decision_details["contentAgainstBriefCheck"] = [False] * len(briefs)
                brief_reasonings = ["Video failed prompt injection check"] * len(briefs)
            else:
                # Evaluate content against briefs only if prompt injection check passed
                met_brief_ids, brief_reasonings = evaluate_content_against_briefs(briefs, video_data, transcript, decision_details)
    else:
        # If any check failed, set all briefs to false and prompt injection to false
        decision_details["promptInjectionCheck"] = False
        decision_details["contentAgainstBriefCheck"] = [False] * len(briefs)
        brief_reasonings = ["Video failed initial checks"] * len(briefs)
    
    # Set anyBriefMatched based on whether any brief matched
    decision_details["anyBriefMatched"] = any(decision_details["contentAgainstBriefCheck"])
    
    # Return the final result
    return {"met_brief_ids": met_brief_ids, "decision_details": decision_details, "brief_reasonings": brief_reasonings}

def initialize_decision_details():
    """Initialize the decision details structure."""
    return {
        "averageViewPercentageCheck": None,
        "manualCaptionsCheck": None,
        "promptInjectionCheck": None,
        "contentAgainstBriefCheck": [],
        "publicVideo": None,
        "publishDateCheck": None,
        "video_vet_result": True
    }

def check_video_privacy(video_data, decision_details):
    """Check if the video is public."""
    if video_data.get("privacyStatus") != "public":
        bt.logging.warning(f"Video is not public")
        decision_details["publicVideo"] = False
        return False
    else:
        decision_details["publicVideo"] = True
        return True

def check_video_publish_date(video_data, briefs, decision_details):
    """Check if the video was published after the earliest brief's start date (minus buffer days)."""
    try:
        video_publish_date = datetime.strptime(video_data["publishedAt"], '%Y-%m-%dT%H:%M:%SZ').date()

        # If no briefs, there are no date restrictions
        if not briefs:
            print("No briefs provided - no date restrictions")
            decision_details["publishDateCheck"] = True
            return True
        
        # Find the earliest start date among all briefs
        earliest_brief_date = min(
            datetime.strptime(brief["start_date"], "%Y-%m-%d").date()
            for brief in briefs
        )
        
        # Calculate the earliest allowed publish date by subtracting the buffer days
        earliest_allowed_date = earliest_brief_date - timedelta(days=YT_VIDEO_RELEASE_BUFFER)
        
        if video_publish_date < earliest_allowed_date:
            bt.logging.warning(f"Video was published before the allowed period")
            decision_details["publishDateCheck"] = False
            return False
        
        decision_details["publishDateCheck"] = True
        return True
    except Exception as e:
        bt.logging.error(f"Error checking video publish date: {e}")
        decision_details["publishDateCheck"] = False
        return False

def check_video_retention(video_data, video_analytics, decision_details):
    """Check if the video meets the minimum retention criteria."""
    averageViewPercentage = float(video_analytics.get("averageViewPercentage", -1))
    if averageViewPercentage < YT_MIN_VIDEO_RETENTION:
        bt.logging.info(f"Avg retention check failed for video: {video_data['bitcastVideoId']}. {averageViewPercentage} <= {YT_MIN_VIDEO_RETENTION}%.")
        decision_details["averageViewPercentageCheck"] = False
        return False
    else:
        decision_details["averageViewPercentageCheck"] = True
        return True

def check_manual_captions(video_id, video_data, decision_details):
    """Check if the video has manual captions."""
    if video_data.get("caption"):
        bt.logging.info(f"Manual captions detected for video: {video_data['bitcastVideoId']} - skipping eval")
        decision_details["manualCaptionsCheck"] = False
        return False
    else:
        decision_details["manualCaptionsCheck"] = True
        return True

def get_video_transcript(video_id, video_data):
    """Get the video transcript."""
    transcript = video_data.get("transcript") # transcript will only be in video_data for test runs
    if transcript is None:
        try:
            transcript = youtube_utils.get_video_transcript(video_id, RAPID_API_KEY)
        except Exception as e:
            bt.logging.warning(f"Error retrieving transcript for video: {video_data['bitcastVideoId']} - {youtube_utils._format_error(e)}")
            transcript = None

    if transcript is None:
        bt.logging.warning(f"Transcript retrieval failed for video: {video_data['bitcastVideoId']}")
        return None
        
    return transcript

def check_prompt_injection(video_id, video_data, transcript, decision_details):
    """Check if the video contains prompt injection."""
    if check_for_prompt_injection(video_data["description"], transcript):
        bt.logging.warning(f"Prompt injection detected for video: {video_data['bitcastVideoId']} - skipping eval")
        decision_details["promptInjectionCheck"] = False
        return False
    else:
        decision_details["promptInjectionCheck"] = True
        return True

def evaluate_content_against_briefs(briefs, video_data, transcript, decision_details):
    """Evaluate the video content against each brief."""
    met_brief_ids = []
    reasonings = []  # Store reasonings separately

    for brief in briefs:
        try:
            match, reasoning = evaluate_content_against_brief(brief, video_data['duration'], video_data['description'], transcript)
            decision_details["contentAgainstBriefCheck"].append(match)
            reasonings.append(reasoning)  # Store reasoning in separate list
            if match:
                met_brief_ids.append(brief["id"])
        except Exception as e:
            bt.logging.error(f"Error evaluating brief {brief['id']} for video: {video_data['bitcastVideoId']}: {youtube_utils._format_error(e)}")
            decision_details["contentAgainstBriefCheck"].append(False)
            reasonings.append(f"Error during evaluation: {str(e)}")  # Store error as reasoning
            
    return met_brief_ids, reasonings

<<<<<<< HEAD
def calculate_video_score(video_id, youtube_analytics_client, video_publish_date):
=======
def calculate_blacklisted_ext_url_proportion(analytics_result, blacklisted_sources, ext_url_lifetime_data):
    """Calculate what proportion of lifetime EXT_URL traffic comes from blacklisted sources."""    
    
    if not ext_url_lifetime_data:
        return 0.0

    # Sum up all EXT_URL minutes across all days from the daily traffic source data
    traffic_source_minutes = analytics_result.get("trafficSourceMinutes", {})
    total_ext_url_minutes = sum(
        minutes for key, minutes in traffic_source_minutes.items() 
        if key.startswith("EXT_URL|")
    )
    
    blacklisted_ext_url_minutes = sum(
        ext_url_lifetime_data.get(url, 0)
        for url in blacklisted_sources
    )
    
    blacklisted_ext_url_proportion = blacklisted_ext_url_minutes / total_ext_url_minutes if total_ext_url_minutes > 0 else 0.0

    if blacklisted_ext_url_proportion != 1:
        bt.logging.info(f"Blacklisted EXT_URL proportion: {blacklisted_ext_url_proportion}")
        
    return blacklisted_ext_url_proportion

def get_scorable_minutes(day_data, blacklisted_sources, blacklisted_ext_url_proportion):
    """Calculate minutes watched excluding blacklisted sources for a given day."""
    traffic_source_minutes = day_data.get('trafficSourceMinutes', {})
    
    if not traffic_source_minutes:
        return day_data.get('estimatedMinutesWatched', 0)
    
    total_minutes = sum(traffic_source_minutes.values())
    
    # Calculate minutes from blacklisted traffic sources (excluding EXT_URL for now)
    blacklisted_traffic_minutes = sum(
        traffic_source_minutes.get(source, 0) 
        for source in blacklisted_sources
        if source != "EXT_URL"  # Handle EXT_URL separately
    )
    
    # Handle EXT_URL traffic using the calculated proportion
    ext_url_daily_minutes = traffic_source_minutes.get('EXT_URL', 0)
    blacklisted_ext_url_daily_minutes = ext_url_daily_minutes * blacklisted_ext_url_proportion
    
    return max(0, total_minutes - blacklisted_traffic_minutes - blacklisted_ext_url_daily_minutes)

def calculate_video_score(video_id, youtube_analytics_client, video_publish_date, existing_analytics):
>>>>>>> 382b4d23
    """Calculate the score for a video based on analytics data."""
    # Use video publish date as query start date if provided, otherwise use default
    try:
        publish_datetime = datetime.strptime(video_publish_date, '%Y-%m-%dT%H:%M:%SZ')
        query_start_date = publish_datetime.strftime('%Y-%m-%d')
    except (ValueError, TypeError):
        bt.logging.warning(f"Failed to parse video publish date: {video_publish_date}, using default")
        query_start_date = (datetime.now() - timedelta(days=90)).strftime('%Y-%m-%d')
    
    start_date = (datetime.now() - timedelta(days=YT_REWARD_DELAY + YT_ROLLING_WINDOW - 1)).strftime('%Y-%m-%d')
    end_date = (datetime.now() - timedelta(days=YT_REWARD_DELAY)).strftime('%Y-%m-%d')
    today = datetime.now().strftime('%Y-%m-%d')

    # Get daily metrics from config
    metric_dims = get_youtube_metrics(eco_mode=ECO_MODE, for_daily=True)    
    analytics_result = youtube_utils.get_video_analytics(
        youtube_analytics_client, 
        video_id, 
        query_start_date,
        today, 
        metric_dims=metric_dims
    )
    
    daily_analytics = sorted(analytics_result.get("day_metrics", {}).values(), key=lambda x: x.get("day", ""))
<<<<<<< HEAD
    
    def get_non_advertising_minutes(day_data):
        """Calculate minutes watched excluding ADVERTISING traffic source for a given day."""
        traffic_source_minutes = day_data.get('trafficSourceMinutes', {})
        if not traffic_source_minutes:
            return day_data.get('estimatedMinutesWatched', 0)
        
        total_minutes = sum(traffic_source_minutes.values())
        advertising_minutes = traffic_source_minutes.get('ADVERTISING', 0)
        return max(0, total_minutes - advertising_minutes)
=======
    
    # Get blacklist sources once and reuse
    blacklisted_sources = get_blacklist_sources()
    
    # Get EXT_URL lifetime data from existing analytics and calculate the proportion
    ext_url_lifetime_data = existing_analytics.get("insightTrafficSourceDetail_EXT_URL", {})
    blacklisted_ext_url_proportion = calculate_blacklisted_ext_url_proportion(analytics_result, blacklisted_sources, ext_url_lifetime_data)
>>>>>>> 382b4d23
    
    # Calculate score using only the data between start_date and end_date, excluding blacklisted traffic
    scoreable_days = [item for item in daily_analytics if start_date <= item.get('day', '') <= end_date]
    score = sum(get_scorable_minutes(item, blacklisted_sources, blacklisted_ext_url_proportion) for item in scoreable_days)

    scoreable_history_days = [item for item in daily_analytics if item.get('day', '') <= end_date]
    scorableHistoryMins = sum(get_scorable_minutes(item, blacklisted_sources, blacklisted_ext_url_proportion) for item in scoreable_history_days)

    return {
        "score": score,
        "scorableHistoryMins": scorableHistoryMins,
        "daily_analytics": daily_analytics
    } <|MERGE_RESOLUTION|>--- conflicted
+++ resolved
@@ -334,9 +334,6 @@
             
     return met_brief_ids, reasonings
 
-<<<<<<< HEAD
-def calculate_video_score(video_id, youtube_analytics_client, video_publish_date):
-=======
 def calculate_blacklisted_ext_url_proportion(analytics_result, blacklisted_sources, ext_url_lifetime_data):
     """Calculate what proportion of lifetime EXT_URL traffic comes from blacklisted sources."""    
     
@@ -385,7 +382,6 @@
     return max(0, total_minutes - blacklisted_traffic_minutes - blacklisted_ext_url_daily_minutes)
 
 def calculate_video_score(video_id, youtube_analytics_client, video_publish_date, existing_analytics):
->>>>>>> 382b4d23
     """Calculate the score for a video based on analytics data."""
     # Use video publish date as query start date if provided, otherwise use default
     try:
@@ -410,18 +406,6 @@
     )
     
     daily_analytics = sorted(analytics_result.get("day_metrics", {}).values(), key=lambda x: x.get("day", ""))
-<<<<<<< HEAD
-    
-    def get_non_advertising_minutes(day_data):
-        """Calculate minutes watched excluding ADVERTISING traffic source for a given day."""
-        traffic_source_minutes = day_data.get('trafficSourceMinutes', {})
-        if not traffic_source_minutes:
-            return day_data.get('estimatedMinutesWatched', 0)
-        
-        total_minutes = sum(traffic_source_minutes.values())
-        advertising_minutes = traffic_source_minutes.get('ADVERTISING', 0)
-        return max(0, total_minutes - advertising_minutes)
-=======
     
     # Get blacklist sources once and reuse
     blacklisted_sources = get_blacklist_sources()
@@ -429,7 +413,6 @@
     # Get EXT_URL lifetime data from existing analytics and calculate the proportion
     ext_url_lifetime_data = existing_analytics.get("insightTrafficSourceDetail_EXT_URL", {})
     blacklisted_ext_url_proportion = calculate_blacklisted_ext_url_proportion(analytics_result, blacklisted_sources, ext_url_lifetime_data)
->>>>>>> 382b4d23
     
     # Calculate score using only the data between start_date and end_date, excluding blacklisted traffic
     scoreable_days = [item for item in daily_analytics if start_date <= item.get('day', '') <= end_date]
