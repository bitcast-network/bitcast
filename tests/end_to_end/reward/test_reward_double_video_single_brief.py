"""
This test file implements an end-to-end test scenario for the YouTube content validation system.
The test simulates a scenario where:

A single brief is provided with a weight of 100

Technical Scoring Details:
- The final score of 2000 is calculated as the sum of watch time from both videos:
  * Each video has 500 minutes watched on day 1 and 500 minutes on day 2
  * Each video contributes 1000 minutes to the total score
  * Since both videos match the brief, their scores are added: 1000 + 1000 = 2000
- The score is based purely on total minutes watched across all matching videos
"""

import pytest
import logging
from datetime import datetime, timedelta
from unittest.mock import patch, MagicMock

# Patch environment variables before importing modules
with patch.dict('os.environ', {'DISABLE_LLM_CACHING': 'true'}):
    from bitcast.validator.socials.youtube.youtube_evaluation import (
        vet_channel,
        vet_videos,
        calculate_video_score
    )
    from bitcast.validator.socials.youtube.youtube_utils import (
        get_channel_data,
        get_channel_analytics,
        get_video_data,
        get_video_analytics,
        get_all_uploads,
        reset_scored_videos
    )
    from bitcast.validator.reward import reward
    from google.oauth2.credentials import Credentials
    from bitcast.validator.utils.config import (
        YT_MIN_SUBS,
        YT_MIN_CHANNEL_AGE,
        YT_MIN_CHANNEL_RETENTION,
        YT_MIN_MINS_WATCHED,
        YT_REWARD_DELAY,
        YT_ROLLING_WINDOW
    )

# Set up logging
logging.basicConfig(
    level=logging.DEBUG,
    format='%(asctime)s - %(name)s - %(levelname)s - %(message)s',
    force=True
)
logger = logging.getLogger(__name__)

# Mock YouTube API Classes
class MockResponse:
    def __init__(self, data):
        self._data = data
        logger.debug(f"Created MockResponse with data: {data}")

    def execute(self):
        logger.debug("Executing MockResponse")
        return self._data

class MockYouTubeDataClient:
    def __init__(self):
        logger.debug("Initializing MockYouTubeDataClient")
        self._channels = self._create_channels()
        self._playlist_items = self._create_playlist_items()
        self._videos = self._create_videos()

    def channels(self):
        return self._channels

    def playlistItems(self):
        return self._playlist_items

    def videos(self):
        return self._videos

    def _create_channels(self):
        class Channels:
            def list(self, part=None, mine=None):
                channel_id = "mock_channel_id"
                channel_start = (datetime.now() - timedelta(days=YT_MIN_CHANNEL_AGE + 10)).strftime('%Y-%m-%dT%H:%M:%SZ')
                return MockResponse({
                    "items": [{
                        "id": channel_id,
                        "snippet": {
                            "title": "Mock Channel",
                            "publishedAt": channel_start
                        },
                        "statistics": {
                            "subscriberCount": str(YT_MIN_SUBS + 1000),
                        },
                        "contentDetails": {
                            "relatedPlaylists": {
                                "uploads": "mock_uploads_playlist"
                            }
                        }
                    }]
                })
        return Channels()

    def _create_playlist_items(self):
        class PlaylistItems:
            def list(self, playlistId=None, part=None, maxResults=None, pageToken=None):
                return MockResponse({
                    "items": [
                        {
                            "snippet": {
                                "publishedAt": (datetime.now() - timedelta(days=i)).strftime('%Y-%m-%dT%H:%M:%SZ'),
                                "resourceId": {
                                    "videoId": f"mock_video_{i}"
                                }
                            }
                        } for i in range(5)
                    ],
                    "nextPageToken": None
                })
        return PlaylistItems()

    def _create_videos(self):
        class Videos:
            def list(self, part=None, id=None):
                return MockResponse({
                    "items": [{
                        "snippet": {
                            "title": "Mock Video",
                            "description": "Mock Description",
                            "publishedAt": (datetime.now() - timedelta(days=1)).strftime('%Y-%m-%dT%H:%M:%SZ')
                        },
                        "contentDetails": {
                            "duration": "PT10M",
                            "caption": "false"
                        },
                        "status": {
                            "privacyStatus": "public"
                        }
                    }]
                })
        return Videos()

class MockYouTubeAnalyticsClient:
    def __init__(self):
        logger.debug("Initializing MockYouTubeAnalyticsClient")
        self._reports = self._create_reports()

    def reports(self):
        return self._reports

    def _create_reports(self):
        class Reports:
            def query(self, ids=None, startDate=None, endDate=None, dimensions=None, metrics=None, filters=None):
                # Static base metrics
                base_metrics = [
                    10000,                          # views
                    100,                            # comments
                    500,                            # likes
                    10,                             # dislikes
                    50,                             # shares
                    180,                      # averageViewDuration
                    YT_MIN_CHANNEL_RETENTION + 5,   # averageViewPercentage
                    100,                            # subscribersGained
                    10,                             # subscribersLost
                    YT_MIN_MINS_WATCHED + 10      # estimatedMinutesWatched
                ]

                if dimensions == "country":
                    return MockResponse({
                        "rows": [
                            ["US", 3000],
                            ["UK", 1500],
                            ["CA", 800]
                        ]
                    })
                elif dimensions == "day":
                    days = []
                    start = datetime.strptime(startDate, '%Y-%m-%d')
                    end = datetime.strptime(endDate, '%Y-%m-%d')
                    current = start
                    while current <= end:
                        day_data = [
                            current.strftime('%Y-%m-%d'),
                            500,  # estimatedMinutesWatched
                            250,  # views
                            10,   # subscribersGained
                            2     # subscribersLost
                        ]
                        days.append(day_data)
                        current += timedelta(days=1)
                    return MockResponse({"rows": days})
                elif dimensions == "insightTrafficSourceType":
                    return MockResponse({
                        "rows": [
                            ["EXT_URL", 3000],
                            ["YT_CHANNEL", 1500],
                            ["YT_OTHER_PAGE", 800]
                        ]
                    })
                else:
                    return MockResponse({"rows": [base_metrics]})
        return Reports()

def get_mock_youtube_clients():
    """Returns mock YouTube data and analytics clients for testing."""
    return MockYouTubeDataClient(), MockYouTubeAnalyticsClient()

@pytest.fixture(autouse=True)
def mock_bt_logging():
    with patch('bittensor.logging') as mock_logging:
        mock_logging.info = logger.info
        mock_logging.warning = logger.warning
        mock_logging.error = logger.error
        mock_logging.debug = logger.debug
        yield mock_logging

@pytest.fixture
def mock_clients():
    return get_mock_youtube_clients()

@pytest.fixture
def mock_credentials():
    return Credentials(
        token="mock_token",
        refresh_token="mock_refresh_token",
        token_uri="https://oauth2.googleapis.com/token",
        client_id="mock_client_id",
        client_secret="mock_client_secret"
    )

@pytest.fixture(autouse=True)
def reset_scored_videos():
    from bitcast.validator.socials.youtube.youtube_utils import reset_scored_videos as reset_func
    reset_func()
    yield

@pytest.mark.asyncio
@patch('bitcast.validator.socials.youtube.youtube_scoring.build')
@patch('bitcast.validator.utils.blacklist.get_blacklist')
@patch('bitcast.validator.utils.blacklist.get_blacklist_sources')
@patch('bitcast.validator.socials.youtube.youtube_utils.get_channel_data')
@patch('bitcast.validator.socials.youtube.youtube_utils.get_channel_analytics')
@patch('bitcast.validator.socials.youtube.youtube_utils.get_all_uploads')
@patch('bitcast.validator.socials.youtube.youtube_utils.get_video_data')
@patch('bitcast.validator.socials.youtube.youtube_utils.get_video_analytics')
@patch('bitcast.validator.socials.youtube.youtube_utils.get_video_transcript')
@patch('bitcast.validator.clients.OpenaiClient._make_openai_request')
@patch('bitcast.validator.utils.config.DISABLE_LLM_CACHING', True)
async def test_reward_function(mock_make_openai_request, mock_get_transcript,
                        mock_get_video_analytics, mock_get_video_data, mock_get_all_uploads, 
                        mock_get_channel_analytics, mock_get_channel_data, mock_get_blacklist_sources,
                        mock_get_blacklist, mock_build):
    """Test the reward function with two videos and one brief."""
    # Mock blacklist sources to return ADVERTISING
    mock_get_blacklist_sources.return_value = ["ADVERTISING"]
    
    # Mock blacklist to return empty list (no blacklisted channels)
    mock_get_blacklist.return_value = []
    
    # Setup test data
    uid = 1
    briefs = [
        {
            "id": "brief1",
            "title": "Test Brief",
            "brief": "Test Description",
            "weight": 100,
            "start_date": "2023-01-01"
        }
    ]
    
    mock_response = MagicMock()
    mock_response.YT_access_tokens = ["mock_token"]
    
    youtube_data_client, youtube_analytics_client = get_mock_youtube_clients()
    
    mock_build.side_effect = [youtube_data_client, youtube_analytics_client]
    
    mock_get_channel_data.return_value = {
        "bitcastChannelId": "test_channel",
        "subCount": "1000",
        "channel_start": "2023-01-01T00:00:00Z"
    }
    mock_get_channel_analytics.return_value = {
        "averageViewPercentage": 50,
        "estimatedMinutesWatched": 10000
    }
    
    mock_get_all_uploads.return_value = ["test_video_1", "test_video_2"]
    
    def mock_get_video_data_side_effect(client, video_id, part=None):
        return {
            "bitcastVideoId": video_id,
            "title": f"Test Video {video_id}",
            "description": f"Test Description for {video_id}",
            "publishedAt": "2023-01-15T00:00:00Z",
            "duration": "PT10M",
            "caption": False,
            "privacyStatus": "public"
        }
    
    mock_get_video_data.side_effect = mock_get_video_data_side_effect
    
    def mock_get_video_analytics_side_effect(client, video_id, start_date=None, end_date=None, metric_dims=None, dimensions=None):
        # Use dates relative to today to work with YT_REWARD_DELAY and YT_ROLLING_WINDOW from config
        today = datetime.now()
        day1 = (today - timedelta(days=YT_REWARD_DELAY + 1)).strftime('%Y-%m-%d')
        day2 = (today - timedelta(days=YT_REWARD_DELAY + 2)).strftime('%Y-%m-%d')
        
        # Handle the new metric_dims parameter
        if metric_dims:
            # Check if this call involves day dimensions (daily analytics)
            has_day_dimension = any('day' in metric_config[1] for metric_config in metric_dims.values() if metric_config[1])
            
            if has_day_dimension:
                # Create day_metrics structure with the correct format for daily analytics
                day_metrics = {
                    day1: {
                        "day": day1,
                        "estimatedMinutesWatched": 500,
                        "trafficSourceMinutes": {"YT_CHANNEL": 250, "EXT_URL": 250}
                    },
                    day2: {
                        "day": day2,
                        "estimatedMinutesWatched": 500,
                        "trafficSourceMinutes": {"YT_CHANNEL": 250, "EXT_URL": 250}
                    }
                }
                
                # Create top-level metric results and add day-specific data
                result = {
                    "averageViewPercentage": 50,
                    "estimatedMinutesWatched": 1000,
<<<<<<< HEAD
                    "trafficSourceMinutes": {"YT_CHANNEL": 500, "EXT_URL": 500},
=======
                    "trafficSourceMinutes": {
                        f"YT_CHANNEL|{day1}": 250,
                        f"EXT_URL|{day1}": 250,
                        f"YT_CHANNEL|{day2}": 250,
                        f"EXT_URL|{day2}": 250
                    },
>>>>>>> 382b4d23
                    "day_metrics": day_metrics
                }
                
                # Add individual metric results for each requested metric
                for key, metric_config in metric_dims.items():
                    metric, dims = metric_config[0], metric_config[1]  # Extract metric and dims from 5-tuple
                    if dims == "day":
                        # Simple day dimension
<<<<<<< HEAD
                        result[key] = {
                            day1: 500,
                            day2: 500
                        }
                    elif dims and "day" in dims and "," in dims:
                        # Complex dimension with day (like "insightTrafficSourceType,day")
                        result[key] = {
=======
                        result[key] = {
                            day1: 500,
                            day2: 500
                        }
                    elif dims and "day" in dims and "," in dims:
                        # Complex dimension with day (like "insightTrafficSourceType,day")
                        result[key] = {
>>>>>>> 382b4d23
                            f"YT_CHANNEL|{day1}": 250,
                            f"EXT_URL|{day1}": 250,
                            f"YT_CHANNEL|{day2}": 250,
                            f"EXT_URL|{day2}": 250
                        }
                
                return result
            else:
                # Non-daily analytics (for video vetting) - return simple structure
                result = {}
                for key, metric_config in metric_dims.items():
<<<<<<< HEAD
                    metric = metric_config[0]  # Extract metric from 5-tuple
                    if metric == "averageViewPercentage":
                        result[key] = 50
                    elif metric == "estimatedMinutesWatched":
                        result[key] = 1000
                    elif "traffic" in key.lower():
                        result[key] = {"YT_CHANNEL": 500, "EXT_URL": 500}
                    else:
                        result[key] = 100  # Default value for other metrics
=======
                    metric, dims = metric_config[0], metric_config[1]  # Extract metric and dims from 5-tuple
                    
                    # If metric has dimensions, it should return a dictionary
                    if dims:  # Any metric with dimensions should be a dictionary
                        if key == "insightTrafficSourceDetail_EXT_URL":
                            result[key] = {"twitter.com": 50, "discord.com": 30}  # Mock EXT_URL sources
                        elif "insightTrafficSourceDetail" in key:
                            result[key] = {"youtube.com": 40, "google.com": 20}  # Mock other traffic source details
                        else:
                            result[key] = {"YT_CHANNEL": 300, "EXT_URL": 200, "OTHER": 100}  # Generic dictionary for dimensioned metrics
                    else:
                        # Simple scalar metrics
                        if metric == "averageViewPercentage":
                            result[key] = 50
                        elif metric == "estimatedMinutesWatched":
                            result[key] = 1000
                        else:
                            result[key] = 100  # Default value for scalar metrics
>>>>>>> 382b4d23
                
                return result
        
        # Legacy format support for backward compatibility
        elif dimensions == 'day':
            return [
                {
                    "day": day1,
                    "estimatedMinutesWatched": 500
                },
                {
                    "day": day2,
                    "estimatedMinutesWatched": 500
                }
            ]
        else:
            return {
                "averageViewPercentage": 50,
                "estimatedMinutesWatched": 1000
            }
    
    mock_get_video_analytics.side_effect = mock_get_video_analytics_side_effect
    mock_get_transcript.return_value = "This is a test transcript"
    
    class MockResponse:
        def __init__(self, injection_detected=None, meets_brief=None):
            self.choices = [MagicMock(message=MagicMock(parsed=MagicMock(
                injection_detected=injection_detected,
                meets_brief=meets_brief
            )))]
    
    # Mock responses for both videos
    mock_make_openai_request.side_effect = [
        MockResponse(injection_detected=False),  # Video 1 injection check
        MockResponse(meets_brief=True),          # Video 1 brief check
        MockResponse(injection_detected=False),  # Video 2 injection check
        MockResponse(meets_brief=True),          # Video 2 brief check
    ]
    
    result = reward(uid, briefs, mock_response)
    
    assert isinstance(result, dict)
    assert "scores" in result
    assert isinstance(result["scores"], dict)
    assert "brief1" in result["scores"]
    assert isinstance(result["scores"]["brief1"], (int, float))
    assert result["scores"]["brief1"] == 2000<|MERGE_RESOLUTION|>--- conflicted
+++ resolved
@@ -331,16 +331,12 @@
                 result = {
                     "averageViewPercentage": 50,
                     "estimatedMinutesWatched": 1000,
-<<<<<<< HEAD
-                    "trafficSourceMinutes": {"YT_CHANNEL": 500, "EXT_URL": 500},
-=======
                     "trafficSourceMinutes": {
                         f"YT_CHANNEL|{day1}": 250,
                         f"EXT_URL|{day1}": 250,
                         f"YT_CHANNEL|{day2}": 250,
                         f"EXT_URL|{day2}": 250
                     },
->>>>>>> 382b4d23
                     "day_metrics": day_metrics
                 }
                 
@@ -349,7 +345,6 @@
                     metric, dims = metric_config[0], metric_config[1]  # Extract metric and dims from 5-tuple
                     if dims == "day":
                         # Simple day dimension
-<<<<<<< HEAD
                         result[key] = {
                             day1: 500,
                             day2: 500
@@ -357,15 +352,6 @@
                     elif dims and "day" in dims and "," in dims:
                         # Complex dimension with day (like "insightTrafficSourceType,day")
                         result[key] = {
-=======
-                        result[key] = {
-                            day1: 500,
-                            day2: 500
-                        }
-                    elif dims and "day" in dims and "," in dims:
-                        # Complex dimension with day (like "insightTrafficSourceType,day")
-                        result[key] = {
->>>>>>> 382b4d23
                             f"YT_CHANNEL|{day1}": 250,
                             f"EXT_URL|{day1}": 250,
                             f"YT_CHANNEL|{day2}": 250,
@@ -377,17 +363,6 @@
                 # Non-daily analytics (for video vetting) - return simple structure
                 result = {}
                 for key, metric_config in metric_dims.items():
-<<<<<<< HEAD
-                    metric = metric_config[0]  # Extract metric from 5-tuple
-                    if metric == "averageViewPercentage":
-                        result[key] = 50
-                    elif metric == "estimatedMinutesWatched":
-                        result[key] = 1000
-                    elif "traffic" in key.lower():
-                        result[key] = {"YT_CHANNEL": 500, "EXT_URL": 500}
-                    else:
-                        result[key] = 100  # Default value for other metrics
-=======
                     metric, dims = metric_config[0], metric_config[1]  # Extract metric and dims from 5-tuple
                     
                     # If metric has dimensions, it should return a dictionary
@@ -406,7 +381,6 @@
                             result[key] = 1000
                         else:
                             result[key] = 100  # Default value for scalar metrics
->>>>>>> 382b4d23
                 
                 return result
         
