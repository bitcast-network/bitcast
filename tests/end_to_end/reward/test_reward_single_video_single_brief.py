"""
This test file implements an end-to-end test scenario for the YouTube content validation system.
The test simulates a scenario where:

A single brief is provided with a weight of 100

Technical Scoring Details:
- The final score of 1000 is calculated based on watch time from a single video:
  * The video has 500 minutes watched on day 1 and 500 minutes on day 2
  * The video contributes 1000 minutes to the total score
  * Since only one video matches the brief, the final score is 1000
- The score is based purely on total minutes watched across all matching videos
"""

import pytest
import logging
from datetime import datetime, timedelta
from unittest.mock import patch, MagicMock

# Patch environment variables before importing modules
with patch.dict('os.environ', {'DISABLE_LLM_CACHING': 'true'}):
    from bitcast.validator.socials.youtube.youtube_evaluation import (
        vet_channel,
        vet_videos,
        calculate_video_score
    )
    from bitcast.validator.socials.youtube.youtube_utils import (
        get_channel_data,
        get_channel_analytics,
        get_video_data,
        get_video_analytics,
        get_all_uploads,
        reset_scored_videos
    )
    from bitcast.validator.reward import reward
    from google.oauth2.credentials import Credentials
    from bitcast.validator.utils.config import (
        YT_MIN_SUBS,
        YT_MIN_CHANNEL_AGE,
        YT_MIN_CHANNEL_RETENTION,
        YT_MIN_MINS_WATCHED,
        YT_REWARD_DELAY,
        YT_ROLLING_WINDOW
    )

# Set up logging
logging.basicConfig(
    level=logging.DEBUG,
    format='%(asctime)s - %(name)s - %(levelname)s - %(message)s',
    force=True
)
logger = logging.getLogger(__name__)

# Mock YouTube API Classes
class MockResponse:
    def __init__(self, data):
        self._data = data
        logger.debug(f"Created MockResponse with data: {data}")

    def execute(self):
        logger.debug("Executing MockResponse")
        return self._data

class MockYouTubeDataClient:
    def __init__(self):
        logger.debug("Initializing MockYouTubeDataClient")
        self._channels = self._create_channels()
        self._playlist_items = self._create_playlist_items()
        self._videos = self._create_videos()

    def channels(self):
        return self._channels

    def playlistItems(self):
        return self._playlist_items

    def videos(self):
        return self._videos

    def _create_channels(self):
        class Channels:
            def list(self, part=None, mine=None):
                channel_id = "mock_channel_id"
                channel_start = (datetime.now() - timedelta(days=YT_MIN_CHANNEL_AGE + 10)).strftime('%Y-%m-%dT%H:%M:%SZ')
                return MockResponse({
                    "items": [{
                        "id": channel_id,
                        "snippet": {
                            "title": "Mock Channel",
                            "publishedAt": channel_start
                        },
                        "statistics": {
                            "subscriberCount": str(YT_MIN_SUBS + 1000),
                        },
                        "contentDetails": {
                            "relatedPlaylists": {
                                "uploads": "mock_uploads_playlist"
                            }
                        }
                    }]
                })
        return Channels()

    def _create_playlist_items(self):
        class PlaylistItems:
            def list(self, playlistId=None, part=None, maxResults=None, pageToken=None):
                return MockResponse({
                    "items": [
                        {
                            "snippet": {
                                "publishedAt": (datetime.now() - timedelta(days=i)).strftime('%Y-%m-%dT%H:%M:%SZ'),
                                "resourceId": {
                                    "videoId": f"mock_video_{i}"
                                }
                            }
                        } for i in range(5)
                    ],
                    "nextPageToken": None
                })
        return PlaylistItems()

    def _create_videos(self):
        class Videos:
            def list(self, part=None, id=None):
                return MockResponse({
                    "items": [{
                        "snippet": {
                            "title": "Mock Video",
                            "description": "Mock Description",
                            "publishedAt": (datetime.now() - timedelta(days=1)).strftime('%Y-%m-%dT%H:%M:%SZ')
                        },
                        "contentDetails": {
                            "duration": "PT10M",
                            "caption": "false"
                        },
                        "status": {
                            "privacyStatus": "public"
                        }
                    }]
                })
        return Videos()

class MockYouTubeAnalyticsClient:
    def __init__(self):
        logger.debug("Initializing MockYouTubeAnalyticsClient")
        self._reports = self._create_reports()

    def reports(self):
        return self._reports

    def _create_reports(self):
        class Reports:
            def query(self, ids=None, startDate=None, endDate=None, dimensions=None, metrics=None, filters=None):
                # Static base metrics
                base_metrics = [
                    10000,                          # views
                    100,                            # comments
                    500,                            # likes
                    10,                             # dislikes
                    50,                             # shares
                    180,                      # averageViewDuration
                    YT_MIN_CHANNEL_RETENTION + 5,   # averageViewPercentage
                    100,                            # subscribersGained
                    10,                             # subscribersLost
                    YT_MIN_MINS_WATCHED + 10      # estimatedMinutesWatched
                ]

                if dimensions == "country":
                    return MockResponse({
                        "rows": [
                            ["US", 3000],
                            ["UK", 1500],
                            ["CA", 800]
                        ]
                    })
                elif dimensions == "day":
                    days = []
                    start = datetime.strptime(startDate, '%Y-%m-%d')
                    end = datetime.strptime(endDate, '%Y-%m-%d')
                    current = start
                    while current <= end:
                        day_data = [
                            current.strftime('%Y-%m-%d'),
                            500,  # estimatedMinutesWatched
                            250,  # views
                            10,   # subscribersGained
                            2     # subscribersLost
                        ]
                        days.append(day_data)
                        current += timedelta(days=1)
                    return MockResponse({"rows": days})
                elif dimensions == "insightTrafficSourceType":
                    return MockResponse({
                        "rows": [
                            ["EXT_URL", 3000],
                            ["YT_CHANNEL", 1500],
                            ["YT_OTHER_PAGE", 800]
                        ]
                    })
                else:
                    return MockResponse({"rows": [base_metrics]})
        return Reports()

def get_mock_youtube_clients():
    """Returns mock YouTube data and analytics clients for testing."""
    return MockYouTubeDataClient(), MockYouTubeAnalyticsClient()

@pytest.fixture(autouse=True)
def mock_bt_logging():
    with patch('bittensor.logging') as mock_logging:
        mock_logging.info = logger.info
        mock_logging.warning = logger.warning
        mock_logging.error = logger.error
        mock_logging.debug = logger.debug
        yield mock_logging

@pytest.fixture
def mock_clients():
    return get_mock_youtube_clients()

@pytest.fixture
def mock_credentials():
    return Credentials(
        token="mock_token",
        refresh_token="mock_refresh_token",
        token_uri="https://oauth2.googleapis.com/token",
        client_id="mock_client_id",
        client_secret="mock_client_secret"
    )

@pytest.fixture(autouse=True)
def reset_scored_videos():
    from bitcast.validator.socials.youtube.youtube_utils import reset_scored_videos as reset_func
    reset_func()
    yield

@pytest.mark.asyncio
@patch('bitcast.validator.socials.youtube.youtube_scoring.build')
@patch('bitcast.validator.utils.blacklist.get_blacklist')
@patch('bitcast.validator.utils.blacklist.get_blacklist_sources')
@patch('bitcast.validator.socials.youtube.youtube_utils.get_channel_data')
@patch('bitcast.validator.socials.youtube.youtube_utils.get_channel_analytics')
@patch('bitcast.validator.socials.youtube.youtube_utils.get_all_uploads')
@patch('bitcast.validator.socials.youtube.youtube_utils.get_video_data')
@patch('bitcast.validator.socials.youtube.youtube_utils.get_video_analytics')
@patch('bitcast.validator.socials.youtube.youtube_utils.get_video_transcript')
@patch('bitcast.validator.clients.OpenaiClient._make_openai_request')
@patch('bitcast.validator.utils.config.DISABLE_LLM_CACHING', True)
async def test_reward_function(mock_make_openai_request, mock_get_transcript,
                        mock_get_video_analytics, mock_get_video_data, mock_get_all_uploads, 
                        mock_get_channel_analytics, mock_get_channel_data, mock_get_blacklist_sources,
                        mock_get_blacklist, mock_build):
    """Test the reward function with one video and one brief."""
    # Mock blacklist sources to return ADVERTISING
    mock_get_blacklist_sources.return_value = ["ADVERTISING"]
    
    # Mock blacklist to return empty list (no blacklisted channels)
    mock_get_blacklist.return_value = []
    
    # Setup test data
    uid = 1
    briefs = [
        {
            "id": "brief1",
            "title": "Test Brief",
            "brief": "Test Description",
            
            "weight": 100,
            "start_date": "2023-01-01"
        }
    ]
    
    mock_response = MagicMock()
    mock_response.YT_access_tokens = ["mock_token"]
    
    youtube_data_client, youtube_analytics_client = get_mock_youtube_clients()
    
    mock_build.side_effect = [youtube_data_client, youtube_analytics_client]
    
    mock_get_channel_data.return_value = {
        "bitcastChannelId": "test_channel",
        "subCount": "1000",
        "channel_start": "2023-01-01T00:00:00Z"
    }
    mock_get_channel_analytics.return_value = {
        "averageViewPercentage": 50,
        "estimatedMinutesWatched": 10000
    }
    
    mock_get_all_uploads.return_value = ["test_video_1", "test_video_2"]
    
    def mock_get_video_data_side_effect(client, video_id, *args, **kwargs):
        return {
            "bitcastVideoId": video_id,
            "title": f"Test Video {video_id}",
            "description": f"Test Description for {video_id}",
            "publishedAt": "2023-01-15T00:00:00Z",
            "duration": "PT10M",
            "caption": False,
            "privacyStatus": "public"
        }
    
    mock_get_video_data.side_effect = mock_get_video_data_side_effect
    
    # Note: The hardcoded dates (2023-01-15, 2023-01-16) in the mock data are not significant.
    def mock_get_video_analytics_side_effect(client, video_id, start_date=None, end_date=None, metric_dims=None, dimensions=None):
        # Use dates relative to today to work with YT_REWARD_DELAY and YT_ROLLING_WINDOW from config
        today = datetime.now()
        day1 = (today - timedelta(days=YT_REWARD_DELAY + 1)).strftime('%Y-%m-%d')
        day2 = (today - timedelta(days=YT_REWARD_DELAY + 2)).strftime('%Y-%m-%d')
        
        # Handle the new metric_dims parameter
        if metric_dims:
            # Check if this is a daily metrics request
            has_day_dimension = any('day' in dims for metric_config in metric_dims.values() for dims in [metric_config[1]] if dims)
            
            # If we have day dimension metrics, include them in the result
            if has_day_dimension:
                # Create day_metrics structure
                day_metrics = {
                    day1: {
                        "day": day1,
                        "estimatedMinutesWatched": 500,
                        "views": 250,
                        "averageViewPercentage": 50
                    },
                    day2: {
                        "day": day2,
                        "estimatedMinutesWatched": 500,
                        "views": 250,
                        "averageViewPercentage": 50
                    }
                }
                
                result = {
                    # Include averageViewPercentage at top level for vetting
                    "averageViewPercentage": 50,
                    "estimatedMinutesWatched": 1000,
                    "trafficSourceMinutes": {"YT_CHANNEL": 500, "EXT_URL": 500}
                }
                
                # Add basic day metrics
                for key, metric_config in metric_dims.items():
                    metric, dims = metric_config[0], metric_config[1]  # Extract metric and dims from 5-tuple
                    if dims == "day":
                        result[key] = {
                            day1: 500 if metric == "estimatedMinutesWatched" else 250,
                            day2: 500 if metric == "estimatedMinutesWatched" else 250
                        }
                
                # Add the day_metrics structure
                result["day_metrics"] = day_metrics
                return result
            
            # Check if this video meets briefs for non-day dimension case
            result = {
                "averageViewPercentage": 50,
                "estimatedMinutesWatched": 1000,
                "trafficSourceMinutes": {"YT_CHANNEL": 500, "EXT_URL": 500}
            }
            
            # Add non-day metrics
            for key, metric_config in metric_dims.items():
                metric, dims = metric_config[0], metric_config[1]  # Extract metric and dims from 5-tuple
                if dims != "day":
<<<<<<< HEAD
                    result[key] = 100  # Default value for non-day metrics
=======
                    # Special handling for EXT_URL detail metrics
                    if key == "insightTrafficSourceDetail_EXT_URL":
                        result[key] = {"twitter.com": 50, "discord.com": 30}  # Mock EXT_URL sources
                    elif "trafficSourceMinutes" in key:
                        result[key] = {"YT_CHANNEL": 300, "EXT_URL": 200}  # Mock traffic source data
                    else:
                        result[key] = 100  # Default value for other non-day metrics
>>>>>>> 382b4d23
            
            return result
        
        # Legacy format support for backward compatibility
        if dimensions == 'day':
            return [
                {
                    "day": day1,
                    "estimatedMinutesWatched": 500
                },
                {
                    "day": day2,
                    "estimatedMinutesWatched": 500
                }
            ]
        else:
            return {
                "averageViewPercentage": 50,
                "estimatedMinutesWatched": 1000
            }
    
    mock_get_video_analytics.side_effect = mock_get_video_analytics_side_effect
    mock_get_transcript.return_value = "This is a test transcript"
    
    class MockResponse:
        def __init__(self, injection_detected=None, meets_brief=None):
            self.choices = [MagicMock(message=MagicMock(parsed=MagicMock(
                injection_detected=injection_detected,
                meets_brief=meets_brief
            )))]
    
    # Mock responses for both videos
    mock_make_openai_request.side_effect = [
        MockResponse(injection_detected=False),  # For video 1
        MockResponse(meets_brief=True),         # For video 1
        MockResponse(injection_detected=False),  # For video 2
        MockResponse(meets_brief=True),         # For video 2
    ]
    
    result = reward(uid, briefs, mock_response)
    
    assert isinstance(result, dict)
    assert "scores" in result
    assert isinstance(result["scores"], dict)
    assert "brief1" in result["scores"]
    assert isinstance(result["scores"]["brief1"], (int, float))
    assert 0 <= result["scores"]["brief1"] == 2000  # Score should be doubled since both videos match<|MERGE_RESOLUTION|>--- conflicted
+++ resolved
@@ -363,9 +363,6 @@
             for key, metric_config in metric_dims.items():
                 metric, dims = metric_config[0], metric_config[1]  # Extract metric and dims from 5-tuple
                 if dims != "day":
-<<<<<<< HEAD
-                    result[key] = 100  # Default value for non-day metrics
-=======
                     # Special handling for EXT_URL detail metrics
                     if key == "insightTrafficSourceDetail_EXT_URL":
                         result[key] = {"twitter.com": 50, "discord.com": 30}  # Mock EXT_URL sources
@@ -373,7 +370,6 @@
                         result[key] = {"YT_CHANNEL": 300, "EXT_URL": 200}  # Mock traffic source data
                     else:
                         result[key] = 100  # Default value for other non-day metrics
->>>>>>> 382b4d23
             
             return result
         
