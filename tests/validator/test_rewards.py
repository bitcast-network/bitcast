--- conflicted
+++ resolved
@@ -13,19 +13,11 @@
 
 @pytest.mark.asyncio
 async def test_get_rewards():
-<<<<<<< HEAD
     # Create mock responses with new synapse structure
     mock_responses = [
         MagicMock(YT_access_tokens=None),
         MagicMock(YT_access_tokens=["token1"]),
         MagicMock(YT_access_tokens=["token2"])
-=======
-    # Create mock responses
-    mock_responses = [
-        MagicMock(YT_access_token=None),
-        MagicMock(YT_access_token="token1"),
-        MagicMock(YT_access_token="token2")
->>>>>>> 382b4d23
     ]
 
     # Create mock UIDs
@@ -99,17 +91,10 @@
 async def test_get_rewards_identical_responses():
     # Create 4 mock responses (including for uid 0)
     mock_responses = [
-<<<<<<< HEAD
         MagicMock(YT_access_tokens=None),  # for uid 0
         MagicMock(YT_access_tokens=["token1"]),
         MagicMock(YT_access_tokens=["token2"]),
         MagicMock(YT_access_tokens=["token3"])
-=======
-        MagicMock(YT_access_token=None),  # for uid 0
-        MagicMock(YT_access_token="token1"),
-        MagicMock(YT_access_token="token2"),
-        MagicMock(YT_access_token="token3")
->>>>>>> 382b4d23
     ]
 
     # Create mock UIDs (include uid 0)
@@ -190,17 +175,10 @@
 async def test_get_rewards_with_zeros():
     # Create 4 mock responses (including for uid 0)
     mock_responses = [
-<<<<<<< HEAD
         MagicMock(YT_access_tokens=None),  # for uid 0
         MagicMock(YT_access_tokens=["token1"]),
         MagicMock(YT_access_tokens=["token2"]),
         MagicMock(YT_access_tokens=["token3"])
-=======
-        MagicMock(YT_access_token=None),  # for uid 0
-        MagicMock(YT_access_token="token1"),
-        MagicMock(YT_access_token="token2"),
-        MagicMock(YT_access_token="token3")
->>>>>>> 382b4d23
     ]
 
     # Create mock UIDs (include uid 0)
@@ -281,17 +259,10 @@
 async def test_get_rewards_all_zeros_in_first_position():
     # Create 4 mock responses (including for uid 0)
     mock_responses = [
-<<<<<<< HEAD
         MagicMock(YT_access_tokens=None),  # for uid 0
         MagicMock(YT_access_tokens=["token1"]),
         MagicMock(YT_access_tokens=["token2"]),
         MagicMock(YT_access_tokens=["token3"])
-=======
-        MagicMock(YT_access_token=None),  # for uid 0
-        MagicMock(YT_access_token="token1"),
-        MagicMock(YT_access_token="token2"),
-        MagicMock(YT_access_token="token3")
->>>>>>> 382b4d23
     ]
 
     # Create mock UIDs (include uid 0)
@@ -388,15 +359,9 @@
 async def test_get_rewards_empty_briefs():
     # Create mock responses
     mock_responses = [
-<<<<<<< HEAD
         MagicMock(YT_access_tokens=["token1"]),
         MagicMock(YT_access_tokens=["token2"]),
         MagicMock(YT_access_tokens=["token3"])
-=======
-        MagicMock(YT_access_token="token1"),
-        MagicMock(YT_access_token="token2"),
-        MagicMock(YT_access_token="token3")
->>>>>>> 382b4d23
     ]
 
     # Create mock UIDs - include UID 0
@@ -664,9 +629,6 @@
                    {"id": "brief2", "max_burn": 0.0, "burn_decay": 0.01}]
     final_scores = normalise_scores(scores_matrix, mock_yt_stats, mock_briefs)
     print(f"FINAL SCORES {final_scores}")
-<<<<<<< HEAD
-    assert np.allclose(final_scores, [1.0, 0.0])
-=======
     assert np.allclose(final_scores, [1.0, 0.0])
 
 @pytest.mark.asyncio
@@ -740,5 +702,4 @@
         
         # Verify that yt_stats_list is returned
         assert isinstance(yt_stats_list, list)
-        assert len(yt_stats_list) == 3
->>>>>>> 382b4d23
+        assert len(yt_stats_list) == 3